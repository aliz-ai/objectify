package com.googlecode.objectify.cache;

import java.util.ArrayList;
import java.util.ConcurrentModificationException;
import java.util.HashSet;
import java.util.List;
import java.util.Set;
import java.util.concurrent.ExecutionException;
import java.util.concurrent.Future;

import com.google.appengine.api.datastore.Key;
import com.google.appengine.api.datastore.Transaction;
import com.googlecode.objectify.util.FutureHelper;

/**
 * This is necessary to track writes and update the cache only on successful commit. 
 */
class TransactionWrapper implements Transaction
{
	/** */
	EntityMemcache cache;
	
	/** The real implementation */
	Transaction raw;
	
	/** Lazily constructed set of keys we will EMPTY if transaction commits */
	Set<Key> deferred;
	
	/** 
	 * All futures that have been enlisted in this transaction.  In the future, when we can
	 * hook into the raw Future<?>, we shouldn't need this - the GAE SDK automatically calls
	 * quietGet() on all the enlisted Futures before a transaction commits. 
	 */
	List<Future<?>> enlistedFutures = new ArrayList<Future<?>>();
	
	/** */
	public TransactionWrapper(EntityMemcache cache, Transaction raw)
	{
		this.cache = cache;
		this.raw = raw;
	}

	@Override
	public void commit()
	{
		FutureHelper.quietGet(this.commitAsync());
	}

	@Override
	public String getId()
	{
		return this.raw.getId();
	}

	@Override
	public boolean isActive()
	{
		return this.raw.isActive();
	}

	@Override
	public void rollback()
	{
		FutureHelper.quietGet(this.rollbackAsync());
	}

	@Override
	public String getApp()
	{
		return this.raw.getApp();
	}

	@Override
	public Future<Void> commitAsync()
	{
		// We need to ensure that any enlisted Futures are completed before we try
		// to run the commit.  The GAE SDK does this itself, but unfortunately this
		// doesn't help our wrapped Futures.  When we can hook into Futures natively
		// we won't have to do this ourselves
		for (Future<?> fut: this.enlistedFutures)
			FutureHelper.quietGet(fut);
		
		Future<Void> future = new TriggerFuture<Void>(this.raw.commitAsync()) {
			@Override
			protected void trigger()
			{
				// Only after a commit should we modify the cache
				if (deferred != null)
				{
<<<<<<< HEAD
					// There is one special case - if we have a ConcurrentModificationException, we don't
					// need to empty the cache because whoever succeeded in their write took care of it.
					try {
						this.raw.get();
					} catch (ExecutionException ex) {
						if (ex.getCause() instanceof ConcurrentModificationException)
							return;
					} catch (Exception ex) {}
=======
					// According to Alfred, ConcurrentModificationException does not necessarily mean
					// the write failed.  So this optimization is a bad idea.
					//
					// There is one special case - if we have a ConcurrentModificationException, we don't
					// need to empty the cache because whoever succeeded in their write took care of it.
					//try {
					//	this.raw.get();
					//} catch (ExecutionException ex) {
					//	if (ex.getCause() instanceof ConcurrentModificationException)
					//		return;
					//} catch (Exception ex) {}
>>>>>>> c67febac
					
					cache.empty(deferred);
				}
			}
		};
		
		return future;
	}

	@Override
	public Future<Void> rollbackAsync()
	{
		return this.raw.rollbackAsync();
	}

	/**
	 * Adds some keys which will be deleted if the commit is successful.
	 */
	public void deferEmptyFromCache(Key key)
	{
		if (this.deferred == null)
			this.deferred = new HashSet<Key>();
		
		this.deferred.add(key);
	}
	
	/**
	 * Adds a Future to our transaction; this Future will be completed before the transaction commits.
	 * TODO:  remove this method when the GAE SDK provides a way to hook into Futures.
	 */
	public void enlist(Future<?> future)
	{
		this.enlistedFutures.add(future);
	}
}<|MERGE_RESOLUTION|>--- conflicted
+++ resolved
@@ -1,11 +1,9 @@
 package com.googlecode.objectify.cache;
 
 import java.util.ArrayList;
-import java.util.ConcurrentModificationException;
 import java.util.HashSet;
 import java.util.List;
 import java.util.Set;
-import java.util.concurrent.ExecutionException;
 import java.util.concurrent.Future;
 
 import com.google.appengine.api.datastore.Key;
@@ -87,16 +85,6 @@
 				// Only after a commit should we modify the cache
 				if (deferred != null)
 				{
-<<<<<<< HEAD
-					// There is one special case - if we have a ConcurrentModificationException, we don't
-					// need to empty the cache because whoever succeeded in their write took care of it.
-					try {
-						this.raw.get();
-					} catch (ExecutionException ex) {
-						if (ex.getCause() instanceof ConcurrentModificationException)
-							return;
-					} catch (Exception ex) {}
-=======
 					// According to Alfred, ConcurrentModificationException does not necessarily mean
 					// the write failed.  So this optimization is a bad idea.
 					//
@@ -108,7 +96,6 @@
 					//	if (ex.getCause() instanceof ConcurrentModificationException)
 					//		return;
 					//} catch (Exception ex) {}
->>>>>>> c67febac
 					
 					cache.empty(deferred);
 				}
